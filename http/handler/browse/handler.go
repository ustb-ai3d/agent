package browse

import (
	"net/http"

	"github.com/gorilla/mux"
	"github.com/portainer/agent"
	"github.com/portainer/agent/http/proxy"
	"github.com/portainer/agent/http/security"
	httperror "github.com/portainer/libhttp/error"
)

// Handler is the HTTP handler used to handle volume browsing operations.
type Handler struct {
	*mux.Router
	*agent.AgentOptions
}

// NewHandler returns a pointer to an Handler
// It sets the associated handle functions for all the Browse related HTTP endpoints.
<<<<<<< HEAD
func NewHandler(agentProxy *proxy.AgentProxy, agentOptions *agent.AgentOptions) *Handler {
=======
func NewHandler(agentProxy *proxy.AgentProxy, notaryService *security.NotaryService) *Handler {
>>>>>>> e102a8b2
	h := &Handler{
		Router:       mux.NewRouter(),
		AgentOptions: agentOptions,
	}

	h.Handle("/browse/ls",
		notaryService.DigitalSignatureVerification(agentProxy.Redirect(httperror.LoggerHandler(h.browseList)))).Methods(http.MethodGet)
	h.Handle("/browse/get",
		notaryService.DigitalSignatureVerification(agentProxy.Redirect(httperror.LoggerHandler(h.browseGet)))).Methods(http.MethodGet)
	h.Handle("/browse/delete",
		notaryService.DigitalSignatureVerification(agentProxy.Redirect(httperror.LoggerHandler(h.browseDelete)))).Methods(http.MethodDelete)
	h.Handle("/browse/rename",
		notaryService.DigitalSignatureVerification(agentProxy.Redirect(httperror.LoggerHandler(h.browseRename)))).Methods(http.MethodPut)
	h.Handle("/browse/put",
		notaryService.DigitalSignatureVerification(agentProxy.Redirect(httperror.LoggerHandler(h.browsePut)))).Methods(http.MethodPost)
	return h
}

// NewHandlerV1 returns a pointer to an Handler
// It sets the associated handle functions for all the Browse related HTTP endpoints.
func NewHandlerV1(agentProxy *proxy.AgentProxy, notaryService *security.NotaryService) *Handler {
	h := &Handler{
		Router: mux.NewRouter(),
	}

	h.Handle("/browse/{id}/ls",
		notaryService.DigitalSignatureVerification(agentProxy.Redirect(httperror.LoggerHandler(h.browseListV1)))).Methods(http.MethodGet)
	h.Handle("/browse/{id}/get",
		notaryService.DigitalSignatureVerification(agentProxy.Redirect(httperror.LoggerHandler(h.browseGetV1)))).Methods(http.MethodGet)
	h.Handle("/browse/{id}/delete",
		notaryService.DigitalSignatureVerification(agentProxy.Redirect(httperror.LoggerHandler(h.browseDeleteV1)))).Methods(http.MethodDelete)
	h.Handle("/browse/{id}/rename",
		notaryService.DigitalSignatureVerification(agentProxy.Redirect(httperror.LoggerHandler(h.browseRenameV1)))).Methods(http.MethodPut)
	h.Handle("/browse/{id}/put",
		notaryService.DigitalSignatureVerification(agentProxy.Redirect(httperror.LoggerHandler(h.browsePutV1)))).Methods(http.MethodPost)
	return h
}<|MERGE_RESOLUTION|>--- conflicted
+++ resolved
@@ -18,11 +18,7 @@
 
 // NewHandler returns a pointer to an Handler
 // It sets the associated handle functions for all the Browse related HTTP endpoints.
-<<<<<<< HEAD
-func NewHandler(agentProxy *proxy.AgentProxy, agentOptions *agent.AgentOptions) *Handler {
-=======
-func NewHandler(agentProxy *proxy.AgentProxy, notaryService *security.NotaryService) *Handler {
->>>>>>> e102a8b2
+func NewHandler(agentProxy *proxy.AgentProxy, notaryService *security.NotaryService, agentOptions *agent.AgentOptions) *Handler {
 	h := &Handler{
 		Router:       mux.NewRouter(),
 		AgentOptions: agentOptions,
